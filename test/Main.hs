module Main where

import qualified Hasql.Connection as Connection
import qualified Hasql.Decoders as Decoders
import qualified Hasql.Encoders as Encoders
import Hasql.Pool
import qualified Hasql.Session as Session
import qualified Hasql.Statement as Statement
import Test.Hspec
import Prelude

main = hspec $ do
  describe "" $ do
    it "Releases a spot in the pool when there is a query error" $ do
      pool <- acquire (1, 1, connectionSettings)
      use pool badQuerySession `shouldNotReturn` (Right ())
      use pool selectOneSession `shouldReturn` (Right 1)
    it "Simulation of connection error works" $ do
      pool <- acquire (3, 1, connectionSettings)
      res <- use pool $ closeConnSession >> selectOneSession
      shouldSatisfy res $ \case
<<<<<<< HEAD
        Left (SessionError (Session.QueryError _ _ (Session.ClientError _))) -> True
=======
        Left (SessionUsageError (Session.QueryError _ _ (Session.ClientError _))) -> True
>>>>>>> cf767878
        _ -> False
    it "Connection errors cause eviction of connection" $ do
      pool <- acquire (3, 1, connectionSettings)
      res <- use pool $ closeConnSession >> selectOneSession
      res <- use pool $ closeConnSession >> selectOneSession
      res <- use pool $ closeConnSession >> selectOneSession
      res <- use pool $ selectOneSession
      shouldSatisfy res $ isRight
    it "Connection gets returned to the pool after normal use" $ do
      pool <- acquire (3, 1, connectionSettings)
      res <- use pool $ selectOneSession
      res <- use pool $ selectOneSession
      res <- use pool $ selectOneSession
      res <- use pool $ selectOneSession
      res <- use pool $ selectOneSession
      shouldSatisfy res $ isRight
    it "Connection gets returned to the pool after non-connection error" $ do
      pool <- acquire (3, 1, connectionSettings)
      res <- use pool $ badQuerySession
      res <- use pool $ badQuerySession
      res <- use pool $ badQuerySession
      res <- use pool $ badQuerySession
      res <- use pool $ selectOneSession
      shouldSatisfy res $ isRight

connectionSettings :: Connection.Settings
connectionSettings =
  "host=localhost port=5432 user=postgres dbname=postgres"

selectOneSession :: Session.Session Int64
selectOneSession =
  Session.statement () statement
  where
    statement = Statement.Statement "SELECT 1" Encoders.noParams decoder True
    decoder = Decoders.singleRow (Decoders.column (Decoders.nonNullable Decoders.int8))

badQuerySession :: Session.Session ()
badQuerySession =
  Session.statement () statement
  where
    statement = Statement.Statement "" Encoders.noParams Decoders.noResult True

closeConnSession :: Session.Session ()
closeConnSession = do
  conn <- ask
  liftIO $ Connection.release conn<|MERGE_RESOLUTION|>--- conflicted
+++ resolved
@@ -19,11 +19,7 @@
       pool <- acquire (3, 1, connectionSettings)
       res <- use pool $ closeConnSession >> selectOneSession
       shouldSatisfy res $ \case
-<<<<<<< HEAD
-        Left (SessionError (Session.QueryError _ _ (Session.ClientError _))) -> True
-=======
         Left (SessionUsageError (Session.QueryError _ _ (Session.ClientError _))) -> True
->>>>>>> cf767878
         _ -> False
     it "Connection errors cause eviction of connection" $ do
       pool <- acquire (3, 1, connectionSettings)
