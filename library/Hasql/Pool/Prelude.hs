--- conflicted
+++ resolved
@@ -1,12 +1,5 @@
 module Hasql.Pool.Prelude
   ( module Exports,
-<<<<<<< HEAD
-  )
-where
-
-import BasePrelude as Exports hiding (assert, error, isLeft, isRight, left, right)
-import Data.Time as Exports
-=======
     getMillisecondsSinceEpoch,
   )
 where
@@ -94,5 +87,4 @@
   fmap (fromIntegral . systemTimeToMicros) getSystemTime
   where
     systemTimeToMicros (MkSystemTime s ns) =
-      s * 1000 + fromIntegral (div ns 1000000)
->>>>>>> cf767878
+      s * 1000 + fromIntegral (div ns 1000000)